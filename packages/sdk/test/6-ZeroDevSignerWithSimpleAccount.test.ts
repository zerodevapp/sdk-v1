--- conflicted
+++ resolved
@@ -6,13 +6,8 @@
 import {
   EntryPoint, EntryPoint__factory,
   SimpleAccountFactory,
-<<<<<<< HEAD
   SimpleAccountFactory__factory,
 } from '@account-abstraction/contracts'
-=======
-  SimpleAccountFactory__factory
-} from '@zerodevapp/contracts'
->>>>>>> c8f5ea35
 import { expect } from 'chai'
 import { Signer, Wallet } from 'ethers'
 import { anyValue } from '@nomicfoundation/hardhat-chai-matchers/withArgs'
@@ -35,13 +30,8 @@
     const config: ClientConfig = {
       entryPointAddress: entryPoint.address,
       implementation: {
-<<<<<<< HEAD
         factoryAddress: accountFactory.address,
         accountAPIClass: SimpleAccountAPI
-=======
-        ...simpleAccount_v1_audited,
-        factoryAddress: accountFactory.address
->>>>>>> c8f5ea35
       },
       walletAddress: address,
       bundlerUrl: '',
@@ -106,21 +96,6 @@
       recipient = deployRecipient.connect(aaProvider.getSigner())
     })
 
-<<<<<<< HEAD
-=======
-    it('should verify signatures with ERC-6492', async function () {
-      const aaSigner = aaProvider.getSigner()
-      const msg = 'hello'
-      const sig = await aaSigner.signMessage(msg)
-      expect(await verifyMessage({
-        signer: await aaSigner.getAddress(),
-        message: msg,
-        signature: sig,
-        provider
-      })).to.be.true
-    })
-
->>>>>>> c8f5ea35
     it('should fail to send before funding', async () => {
       try {
         await recipient.something('hello', { gasLimit: 1e6 })
@@ -195,14 +170,9 @@
       const deployRecipient = await new SampleRecipient__factory(signer).deploy()
       aasigner = Wallet.createRandom()
 
-<<<<<<< HEAD
       await accountFactory.createAccount(await aasigner.getAddress(), 1).then(async (x) => await x.wait()).then(x => x.events?.find(x => x.event === 'AccountCreated')?.args?.account);
       const wallet = await accountFactory?.getAddress(await aasigner.getAddress(), 1)
       aaProvider = await createTestAAProvider(aasigner, wallet);
-=======
-      const wallet = await accountFactory.createAccount(await aasigner.getAddress(), 1).then(async (x) => await x.wait()).then(x => x.events?.find(x => x.event === 'AccountCreated')?.args?.account)
-      aaProvider = await createTestAAProvider(aasigner, wallet)
->>>>>>> c8f5ea35
       recipient = deployRecipient.connect(aaProvider.getSigner())
     })
 
