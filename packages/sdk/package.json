{
  "name": "@zerodevapp/sdk",
<<<<<<< HEAD
  "version": "2.1.0-beta.4",
=======
  "version": "2.1.0-beta.3",
>>>>>>> b8728042
  "main": "./dist/src/index.js",
  "license": "MIT",
  "files": [
    "dist/src",
    "README.md"
  ],
  "scripts": {
    "clear": "rm -rf dist artifacts cache",
    "lint": "eslint -f unix .",
    "lint-fix": "eslint -f unix . --fix",
    "test": "hardhat test",
    "hardhat-test": "hardhat test",
    "tsc": "tsc",
    "watch-tsc": "tsc -w --preserveWatchOutput"
  },
  "dependencies": {
    "@account-abstraction/utils": "^0.4.0",
    "@ethersproject/abstract-provider": "^5.7.0",
    "@ethersproject/abstract-signer": "^5.7.0",
    "@ethersproject/networks": "^5.7.0",
    "@ethersproject/properties": "^5.7.0",
    "@ethersproject/providers": "^5.7.0",
    "@ethersproject/shims": "^5.7.0",
    "@types/debug": "^4.1.7",
    "@zerodevapp/contracts": "^2.0.6",
    "debug": "^4.3.4",
    "ethers": "^5.7.0",
    "ethers-eip712": "^0.2.0"
  },
  "devDependencies": {
    "@nomicfoundation/hardhat-chai-matchers": "^1.0.3",
    "@nomicfoundation/hardhat-toolbox": "^1.0.2",
    "@nomiclabs/hardhat-ethers": "^2.0.0",
    "chai": "^4.3.6",
    "hardhat": "^2.11.0"
  }
}<|MERGE_RESOLUTION|>--- conflicted
+++ resolved
@@ -1,10 +1,6 @@
 {
   "name": "@zerodevapp/sdk",
-<<<<<<< HEAD
   "version": "2.1.0-beta.4",
-=======
-  "version": "2.1.0-beta.3",
->>>>>>> b8728042
   "main": "./dist/src/index.js",
   "license": "MIT",
   "files": [
