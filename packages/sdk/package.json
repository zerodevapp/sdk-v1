{
  "name": "@zerodevapp/sdk",
<<<<<<< HEAD
  "version": "3.0.0-rc3",
=======
  "version": "2.2.17",
>>>>>>> f21f30e8
  "main": "./dist/src/index.js",
  "license": "MIT",
  "files": [
    "dist/src",
    "README.md"
  ],
  "scripts": {
    "clear": "rm -rf dist artifacts cache",
    "lint": "eslint -f unix .",
    "lint-fix": "eslint -f unix . --fix",
    "test": "hardhat test",
    "hardhat-test": "hardhat test",
    "hardhat-compile": "hardhat compile",
    "tsc": "tsc",
    "watch-tsc": "tsc -w --preserveWatchOutput"
  },
  "dependencies": {
    "@account-abstraction/utils": "^0.4.0",
    "@ambire/signature-validator": "^1.3.0",
    "@ethersproject/abstract-provider": "^5.7.0",
    "@ethersproject/abstract-signer": "^5.7.0",
    "@ethersproject/networks": "^5.7.0",
    "@ethersproject/properties": "^5.7.0",
    "@ethersproject/providers": "^5.7.0",
    "@ethersproject/shims": "^5.7.0",
    "@openzeppelin/contracts": "^4.8.2",
    "@types/debug": "^4.1.7",
    "@zerodevapp/contracts": "^2.0.8",
    "@zerodevapp/contracts-new": "npm:@zerodevapp/contracts@^3.0.0-rc.5",
    "base64-js": "^1.5.1",
    "debug": "^4.3.4",
    "ethers": "^5.7.0",
    "ethers-eip712": "^0.2.0",
    "merkletreejs": "^0.3.9"
  },
  "devDependencies": {
    "@nomicfoundation/hardhat-chai-matchers": "^1.0.3",
    "@nomicfoundation/hardhat-toolbox": "^1.0.2",
    "@nomiclabs/hardhat-ethers": "^2.0.0",
    "@openzeppelin/contracts": "^4.8.2",
    "chai": "^4.3.6",
    "hardhat": "^2.11.0"
  }
}<|MERGE_RESOLUTION|>--- conflicted
+++ resolved
@@ -1,10 +1,6 @@
 {
   "name": "@zerodevapp/sdk",
-<<<<<<< HEAD
   "version": "3.0.0-rc3",
-=======
-  "version": "2.2.17",
->>>>>>> f21f30e8
   "main": "./dist/src/index.js",
   "license": "MIT",
   "files": [
