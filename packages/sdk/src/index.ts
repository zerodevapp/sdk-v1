--- conflicted
+++ resolved
@@ -15,12 +15,8 @@
 
 export { ZeroDevSigner } from './ZeroDevSigner'
 export { ZeroDevProvider } from './ZeroDevProvider'
-<<<<<<< HEAD
-export { getPrivateKeyOwner, getRPCProviderOwner } from './owner'
 export { UserOperationReceipt } from './HttpRpcClient'
-=======
 export { getPrivateKeyOwner, getRPCProviderOwner, getSocialWalletOwner } from './owner'
->>>>>>> b8728042
 
 type AccountParams = {
   projectId: string
