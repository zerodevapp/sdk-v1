import '@ethersproject/shims'
import { Buffer } from 'buffer'

import { ethers, Signer } from 'ethers'

import { getProvider, getRpcUrl } from './utils'
import * as api from './api'
import * as constants from './constants'
import { Hooks } from './ClientConfig'
import { ZeroDevSigner } from './ZeroDevSigner'
import { ZeroDevProvider } from './ZeroDevProvider'
<<<<<<< HEAD
import { wrapProvider } from './Provider'
import { AccountImplementation, kernelAccount_v1_audited } from './accounts'
=======
import { wrapProvider, wrapV2Provider } from './Provider'
import { AccountImplementation, kernelAccount_v2_audited, kernelAccount_v1_audited } from './accounts'
>>>>>>> c8f5ea35
import { BaseAccountAPI, BaseApiParams } from './BaseAccountAPI'
import { SupportedGasToken } from './types'
import { getPaymaster } from './paymasters'
import { InfuraProvider, InfuraWebSocketProvider, JsonRpcProvider, FallbackProvider } from '@ethersproject/providers'
import { BaseValidatorAPI } from './validators'
global.Buffer = Buffer

export { ZeroDevSigner, AssetTransfer, AssetType } from './ZeroDevSigner'
export { ZeroDevProvider } from './ZeroDevProvider'
export { UserOperationReceipt } from './HttpRpcClient'
export { getPrivateKeyOwner, getRPCProviderOwner } from './owner'
export { createSessionKey, createSessionKeySigner, revokeSessionKey } from './session'

export interface AccountParams {
  projectId: string
  owner: Signer
  index?: number
  rpcProvider?: JsonRpcProvider | FallbackProvider
  bundlerUrl?: string
  hooks?: Hooks
  address?: string
  implementation?: AccountImplementation<BaseAccountAPI, BaseApiParams>
  skipFetchSetup?: boolean
  gasToken?: SupportedGasToken
  useWebsocketProvider?: boolean
}

export async function getZeroDevProvider (params: AccountParams): Promise<ZeroDevProvider> {
  const chainId = await api.getChainId(params.projectId, constants.BACKEND_URL)
  const provider = params.rpcProvider ?? (await getProvider(chainId, getRpcUrl(chainId), params.useWebsocketProvider, params.skipFetchSetup))

  const aaConfig = {
    projectId: params.projectId,
    chainId,
    entryPointAddress: constants.ENTRYPOINT_ADDRESS,
    bundlerUrl: params.bundlerUrl ?? constants.BUNDLER_URL,
    paymasterAPI: await getPaymaster(
      params.projectId,
      constants.PAYMASTER_URL,
      chainId,
      constants.ENTRYPOINT_ADDRESS,
      params.gasToken
    ),
    hooks: params.hooks,
    walletAddress: params.address,
    index: params.index,
    implementation: params.implementation ?? kernelAccount_v1_audited
  }

  const aaProvider = await wrapProvider(provider, aaConfig, params.owner, { skipFetchSetup: params.skipFetchSetup })
  return aaProvider
}

export async function getZeroDevProviderV2 (params: AccountParams,
  validator: BaseValidatorAPI,
  defaultValidator?: BaseValidatorAPI
): Promise<ZeroDevProvider> {
  const chainId = await api.getChainId(params.projectId, constants.BACKEND_URL)
  const provider = params.rpcProvider ?? (await getProvider(chainId, getRpcUrl(chainId), params.useWebsocketProvider, params.skipFetchSetup))

  const aaConfig = {
    projectId: params.projectId,
    chainId,
    entryPointAddress: constants.ENTRYPOINT_ADDRESS,
    bundlerUrl: params.bundlerUrl ?? constants.BUNDLER_URL,
    paymasterAPI: await getPaymaster(
      params.projectId,
      constants.PAYMASTER_URL,
      chainId,
      constants.ENTRYPOINT_ADDRESS,
      params.gasToken
    ),
    hooks: params.hooks,
    walletAddress: params.address,
    index: params.index,
    implementation: params.implementation ?? kernelAccount_v2_audited
  }
  const aaProvider = await wrapV2Provider(
    provider, aaConfig, params.owner, (defaultValidator != null) ? defaultValidator : validator, validator, { skipFetchSetup: params.skipFetchSetup, bundlerGasCalculation: true }
  )
  return aaProvider
}

export async function getZeroDevSigner (
  params: AccountParams
): Promise<ZeroDevSigner> {
  const aaProvider = await getZeroDevProvider(params)
  const aaSigner = aaProvider.getSigner()

  return aaSigner
}

export async function getZeroDevSignerV2 (
  params: AccountParams,
  validator: BaseValidatorAPI,
  defaultValidator?: BaseValidatorAPI
): Promise<ZeroDevSigner> {
  const aaProvider = await getZeroDevProviderV2(params, validator, defaultValidator)
  const aaSigner = aaProvider.getSigner()

  return aaSigner
}

// Check if a signer is a ZeroDevSigner
export async function isZeroDevSigner (signer: any) {
  return signer instanceof ZeroDevSigner
}

// Typecast a signer to a ZeroDevSigner, or throw if it's not a ZeroDevSigner
export function asZeroDevSigner (signer: Signer): ZeroDevSigner {
  if (!(signer instanceof ZeroDevSigner)) {
    throw new Error('not a ZeroDevSigner')
  }
  return signer
}

export async function initiateProject (projectIds: string[]): Promise<void> {
  void api.getProjectsConfiguration(projectIds, constants.BACKEND_URL)
}

export const getProjectsConfiguration = api.getProjectsConfiguration<|MERGE_RESOLUTION|>--- conflicted
+++ resolved
@@ -9,13 +9,8 @@
 import { Hooks } from './ClientConfig'
 import { ZeroDevSigner } from './ZeroDevSigner'
 import { ZeroDevProvider } from './ZeroDevProvider'
-<<<<<<< HEAD
-import { wrapProvider } from './Provider'
-import { AccountImplementation, kernelAccount_v1_audited } from './accounts'
-=======
 import { wrapProvider, wrapV2Provider } from './Provider'
 import { AccountImplementation, kernelAccount_v2_audited, kernelAccount_v1_audited } from './accounts'
->>>>>>> c8f5ea35
 import { BaseAccountAPI, BaseApiParams } from './BaseAccountAPI'
 import { SupportedGasToken } from './types'
 import { getPaymaster } from './paymasters'
