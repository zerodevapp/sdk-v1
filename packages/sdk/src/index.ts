--- conflicted
+++ resolved
@@ -35,7 +35,7 @@
 
 export async function getZeroDevProvider(params: AccountParams): Promise<ZeroDevProvider> {
   const chainId = await api.getChainId(params.projectId, constants.BACKEND_URL)
-  const provider = new ethers.providers.JsonRpcProvider({url: params.rpcProviderUrl || getRpcUrl(chainId), skipFetchSetup: params.skipFetchSetup ?? undefined})
+  const provider = new ethers.providers.JsonRpcProvider({ url: params.rpcProviderUrl || getRpcUrl(chainId), skipFetchSetup: params.skipFetchSetup ?? undefined })
 
   const aaConfig = {
     projectId: params.projectId,
@@ -51,11 +51,7 @@
     hooks: params.hooks,
     walletAddress: params.address,
     index: params.index,
-<<<<<<< HEAD
     implementation: params.implementation || kernelAccount_v1_audited
-=======
-    implementation: params.implementation || gnosisSafeAccount_unaudited,
->>>>>>> 75c5f2f2
   }
 
   const aaProvider = await wrapProvider(provider, aaConfig, params.owner, { skipFetchSetup: params.skipFetchSetup })
@@ -84,7 +80,7 @@
   return signer
 }
 
-export async function initiateProject (projectId: string): Promise<void> {
+export async function initiateProject(projectId: string): Promise<void> {
   void api.getProjectConfiguration(projectId, constants.BACKEND_URL)
 }
 
