import { Deferrable, defineReadOnly, resolveProperties } from '@ethersproject/properties'
import { Provider, TransactionRequest, TransactionResponse } from '@ethersproject/providers'
import { Signer } from '@ethersproject/abstract-signer'

import { BigNumber, Bytes } from 'ethers'
import { ERC4337EthersProvider } from './ERC4337EthersProvider'
import { ClientConfig } from './ClientConfig'
import { HttpRpcClient } from './HttpRpcClient'
import { UserOperationStruct } from '@account-abstraction/contracts'
import { BaseAccountAPI } from './BaseAccountAPI'
import { getModuleInfo } from './types'
import { checkERC4337Update } from './ERC4337Manager'

interface UpdateInfo {
  updateAvailable : boolean;
  updateInfo? : {
    prev : string;
    current : string;
    newManager : string;
  }
}

export class ERC4337EthersSigner extends Signer {
  // TODO: we have 'erc4337provider', remove shared dependencies or avoid two-way reference
  constructor(
    readonly config: ClientConfig,
    readonly originalSigner: Signer,
    readonly erc4337provider: ERC4337EthersProvider,
    readonly httpRpcClient: HttpRpcClient,
    readonly smartAccountAPI: BaseAccountAPI,
  ) {
    super()
    defineReadOnly(this, 'provider', erc4337provider)
  }

  address?: string
  updateInfo? : UpdateInfo

  async getUpdateInfo(latestManagerAddress: string): Promise<UpdateInfo> {
    const updateInfo = await checkERC4337Update(this.erc4337provider, await this.getAddress(), latestManagerAddress);
    this.updateInfo = {
      updateAvailable: updateInfo.updateAvailable,
      updateInfo : {
        prev: updateInfo.prev,
        current: updateInfo.current,
        newManager: updateInfo.newManager
      }
    }
    return this.updateInfo;
  }

  delegateCopy(): ERC4337EthersSigner {
    // copy the account API except with delegate mode set to true
    const delegateAccountAPI = Object.assign({}, this.smartAccountAPI)
    Object.setPrototypeOf(delegateAccountAPI, Object.getPrototypeOf(this.smartAccountAPI))
    delegateAccountAPI.delegateMode = true
    return new ERC4337EthersSigner(this.config, this.originalSigner, this.erc4337provider, this.httpRpcClient, delegateAccountAPI)
  }

  // This one is called by Contract. It signs the request and passes in to Provider to be sent.
  async sendTransaction(transaction: Deferrable<TransactionRequest>): Promise<TransactionResponse> {
    // `populateTransaction` internally calls `estimateGas`.
    // Some providers revert if you try to call estimateGas without the wallet first having some ETH,
    // which is going to be the case here if we use paymasters.  Therefore we set the gas price to
    // 0 to ensure that estimateGas works even if the wallet has no ETH.
    if (transaction.maxFeePerGas || transaction.maxPriorityFeePerGas) {
      transaction.maxFeePerGas = 0
      transaction.maxPriorityFeePerGas = 0
    } else {
      transaction.gasPrice = 0
    }
    const tx: TransactionRequest = await this.populateTransaction(transaction)
    await this.verifyAllNecessaryFields(tx)
    let userOperation: UserOperationStruct
    userOperation = await this.smartAccountAPI.createSignedUserOp({
      target: tx.to ?? '',
      data: tx.data?.toString() ?? '',
      value: tx.value,
      gasLimit: tx.gasLimit,
      maxFeePerGas: tx.maxFeePerGas,
      maxPriorityFeePerGas: tx.maxPriorityFeePerGas,
    })
    const transactionResponse = await this.erc4337provider.constructUserOpTransactionResponse(userOperation)

    // Invoke the transaction hook
    this.config.hooks?.transactionStarted?.({
      hash: transactionResponse.hash,
      from: tx.from!,
      to: tx.to!,
      value: tx.value || 0,
      sponsored: userOperation.paymasterAndData !== '0x',
      module: getModuleInfo(tx),
    })

    try {
      await this.httpRpcClient.sendUserOpToBundler(userOperation)
    } catch (error: any) {
      // console.error('sendUserOpToBundler failed', error)
      throw this.unwrapError(error)
    }
    // TODO: handle errors - transaction that is "rejected" by bundler is _not likely_ to ever resolve its "wait()"
    return transactionResponse
  }

  unwrapError(errorIn: any): Error {
    if (errorIn.body != null) {
      const errorBody = JSON.parse(errorIn.body)
      let paymasterInfo: string = ''
      let failedOpMessage: string | undefined = errorBody?.error?.message
      if (failedOpMessage?.includes('FailedOp') === true) {
        // TODO: better error extraction methods will be needed
        const matched = failedOpMessage.match(/FailedOp\((.*)\)/)
        if (matched != null) {
          const split = matched[1].split(',')
          paymasterInfo = `(paymaster address: ${split[1]})`
          failedOpMessage = split[2]
        }
      }
      const error = new Error(`The bundler has failed to include UserOperation in a batch: ${failedOpMessage} ${paymasterInfo})`)
      error.stack = errorIn.stack
      return error
    }
    return errorIn
  }

  async estimateGas(transaction: Deferrable<TransactionRequest>): Promise<BigNumber> {
    const tx = await resolveProperties(this.checkTransaction(transaction));
    let userOperation: UserOperationStruct
    userOperation = await this.smartAccountAPI.createUnsignedUserOp({
      target: tx.to ?? '',
      data: tx.data?.toString() ?? '',
      value: tx.value,
      maxFeePerGas: tx.maxFeePerGas,
      maxPriorityFeePerGas: tx.maxPriorityFeePerGas,
    })

<<<<<<< HEAD
    const gasInfo: any = await this.httpRpcClient.estimateUserOpGas(
      userOperation
    )
=======
    const gasInfo: any = await this.httpRpcClient.estimateUserOpGas({
      ...userOperation,
      // random dummy signature, because some bundlers (e.g. StackUp's)
      // require that the signature length is correct, in order to estimate
      // preverification gas properly.
      signature: '0x4046ab7d9c387d7a5ef5ca0777eded29767fd9863048946d35b3042d2f7458ff7c62ade2903503e15973a63a296313eab15b964a18d79f4b06c8c01c7028143c1c',
    })

>>>>>>> d699c7ff
    return BigNumber.from(gasInfo.preVerificationGas).add(BigNumber.from(gasInfo.verificationGas)).add(BigNumber.from(gasInfo.callGasLimit));
  }

  async verifyAllNecessaryFields(transactionRequest: TransactionRequest): Promise<void> {
    if (transactionRequest.to == null) {
      throw new Error('Missing call target')
    }
    if (transactionRequest.data == null && transactionRequest.value == null) {
      // TBD: banning no-op UserOps seems to make sense on provider level
      throw new Error('Missing call data or value')
    }
  }

  connect(provider: Provider): Signer {
    throw new Error('changing providers is not supported')
  }

  async getAddress(): Promise<string> {
    if (this.address == null) {
      this.address = await this.erc4337provider.getSenderAccountAddress()
    }
    return this.address
  }

  async signMessage(message: Bytes | string): Promise<string> {
    return await this.originalSigner.signMessage(message)
  }

  async signTransaction(transaction: Deferrable<TransactionRequest>): Promise<string> {
    throw new Error('not implemented')
  }

  async signUserOperation(userOperation: UserOperationStruct): Promise<string> {
    const message = await this.smartAccountAPI.getUserOpHash(userOperation)
    return await this.originalSigner.signMessage(message)
  }

}<|MERGE_RESOLUTION|>--- conflicted
+++ resolved
@@ -12,11 +12,11 @@
 import { checkERC4337Update } from './ERC4337Manager'
 
 interface UpdateInfo {
-  updateAvailable : boolean;
-  updateInfo? : {
-    prev : string;
-    current : string;
-    newManager : string;
+  updateAvailable: boolean;
+  updateInfo?: {
+    prev: string;
+    current: string;
+    newManager: string;
   }
 }
 
@@ -34,13 +34,13 @@
   }
 
   address?: string
-  updateInfo? : UpdateInfo
+  updateInfo?: UpdateInfo
 
   async getUpdateInfo(latestManagerAddress: string): Promise<UpdateInfo> {
     const updateInfo = await checkERC4337Update(this.erc4337provider, await this.getAddress(), latestManagerAddress);
     this.updateInfo = {
       updateAvailable: updateInfo.updateAvailable,
-      updateInfo : {
+      updateInfo: {
         prev: updateInfo.prev,
         current: updateInfo.current,
         newManager: updateInfo.newManager
@@ -134,11 +134,6 @@
       maxPriorityFeePerGas: tx.maxPriorityFeePerGas,
     })
 
-<<<<<<< HEAD
-    const gasInfo: any = await this.httpRpcClient.estimateUserOpGas(
-      userOperation
-    )
-=======
     const gasInfo: any = await this.httpRpcClient.estimateUserOpGas({
       ...userOperation,
       // random dummy signature, because some bundlers (e.g. StackUp's)
@@ -146,8 +141,6 @@
       // preverification gas properly.
       signature: '0x4046ab7d9c387d7a5ef5ca0777eded29767fd9863048946d35b3042d2f7458ff7c62ade2903503e15973a63a296313eab15b964a18d79f4b06c8c01c7028143c1c',
     })
-
->>>>>>> d699c7ff
     return BigNumber.from(gasInfo.preVerificationGas).add(BigNumber.from(gasInfo.verificationGas)).add(BigNumber.from(gasInfo.callGasLimit));
   }
 
