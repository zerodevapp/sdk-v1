--- conflicted
+++ resolved
@@ -333,11 +333,8 @@
       // maxFeePerGas = feeData.maxFeePerGas ?? undefined
       // maxPriorityFeePerGas = feeData.maxPriorityFeePerGas ?? undefined
     }
-<<<<<<< HEAD
-=======
     const initGas = this.estimateCreationGas(await initCode)
 
->>>>>>> 84cb7ae8
 
     const partialUserOp: any = {
       sender: this.getAccountAddress(),
