import { Deferrable, defineReadOnly, resolveProperties } from '@ethersproject/properties'
import { Provider, TransactionRequest, TransactionResponse } from '@ethersproject/providers'
import { Signer } from '@ethersproject/abstract-signer'
import { TypedDataUtils } from 'ethers-eip712'

import { BigNumber, Bytes, BigNumberish, ContractTransaction, ethers } from 'ethers'
import { ZeroDevProvider } from './ZeroDevProvider'
import { ClientConfig } from './ClientConfig'
import { HttpRpcClient, UserOperationReceipt } from './HttpRpcClient'
import { BaseAccountAPI, BaseAccountAPIExecBatchArgs, ExecuteType } from './BaseAccountAPI'
import { getModuleInfo } from './types'
<<<<<<< HEAD
import { GnosisSafe__factory, UserOperationStruct } from '@zerodevapp/contracts'
=======
import { Call, encodeMultiSend, MULTISEND_ADDR } from './multisend'
import { UserOperationStruct, GnosisSafe__factory } from '@zerodevapp/contracts'
import { UpdateController } from './update'
import * as constants from './constants'
import { hexZeroPad, _TypedDataEncoder } from 'ethers/lib/utils'
import { fixSignedData, getERC1155Contract, getERC20Contract, getERC721Contract } from './utils'
>>>>>>> bd4c9ff3
import MoralisApiService from './services/MoralisApiService'
import { Call } from './execBatch'
import { fixSignedData, getERC1155Contract, getERC20Contract, getERC721Contract } from './utils'
import { hexZeroPad } from 'ethers/lib/utils'

export enum AssetType {
  ETH = 1,
  ERC20 = 2,
  ERC721 = 3,
  ERC1155 = 4,
}

export interface AssetTransfer {
  assetType: AssetType
  address?: string
  tokenId?: BigNumberish
  amount?: BigNumberish
}

export class ZeroDevSigner extends Signer {
  // TODO: we have 'erc4337provider', remove shared dependencies or avoid two-way reference
  constructor (
    readonly config: ClientConfig,
    readonly originalSigner: Signer,
    readonly zdProvider: ZeroDevProvider,
    readonly httpRpcClient: HttpRpcClient,
    readonly smartAccountAPI: BaseAccountAPI
  ) {
    super()
    defineReadOnly(this, 'provider', zdProvider)
  }

  address?: string

  // This one is called by Contract. It signs the request and passes in to Provider to be sent.
  async sendTransaction (transaction: Deferrable<TransactionRequest>): Promise<TransactionResponse> {
    // `populateTransaction` internally calls `estimateGas`.
    // Some providers revert if you try to call estimateGas without the wallet first having some ETH,
    // which is going to be the case here if we use paymasters.  Therefore we set the gas price to
    // 0 to ensure that estimateGas works even if the wallet has no ETH.
    if (transaction.maxFeePerGas || transaction.maxPriorityFeePerGas) {
      transaction.maxFeePerGas = 0
      transaction.maxPriorityFeePerGas = 0
    } else {
      transaction.gasPrice = 0
    }
    const tx: TransactionRequest = await this.populateTransaction(transaction)
    await this.verifyAllNecessaryFields(tx)
    let userOperation: UserOperationStruct
    userOperation = await this.smartAccountAPI.createSignedUserOp({
      target: tx.to ?? '',
      data: tx.data?.toString() ?? '0x',
      value: tx.value,
      gasLimit: tx.gasLimit,
      maxFeePerGas: tx.maxFeePerGas,
      maxPriorityFeePerGas: tx.maxPriorityFeePerGas
    })
    const transactionResponse = await this.zdProvider.constructUserOpTransactionResponse(userOperation)

    // Invoke the transaction hook
    this.config.hooks?.transactionStarted?.({
      hash: transactionResponse.hash,
      from: tx.from!,
      to: tx.to!,
      value: tx.value || 0,
      sponsored: userOperation.paymasterAndData !== '0x',
      module: getModuleInfo(tx)
    })

    try {
      await this.httpRpcClient.sendUserOpToBundler(userOperation)
    } catch (error: any) {
      // console.error('sendUserOpToBundler failed', error)
      throw this.unwrapError(error)
    }
    // TODO: handle errors - transaction that is "rejected" by bundler is _not likely_ to ever resolve its "wait()"
    return transactionResponse
  }

  async sendBatchTransaction (transaction: Deferrable<TransactionRequest>, executeBatchType: ExecuteType): Promise<TransactionResponse> {
    // `populateTransaction` internally calls `estimateGas`.
    // Some providers revert if you try to call estimateGas without the wallet first having some ETH,
    // which is going to be the case here if we use paymasters.  Therefore we set the gas price to
    // 0 to ensure that estimateGas works even if the wallet has no ETH.
    if (transaction.maxFeePerGas || transaction.maxPriorityFeePerGas) {
      transaction.maxFeePerGas = 0
      transaction.maxPriorityFeePerGas = 0
    } else {
      transaction.gasPrice = 0
    }

    const gasLimit = await this.estimateGasBatch({ ...transaction }, executeBatchType)

    let userOperation: UserOperationStruct
    userOperation = await this.smartAccountAPI.createSignedUserOp({
      target: transaction.to as string ?? '',
      data: transaction.data?.toString() ?? '0x',
      value: transaction.value as BigNumberish,
      gasLimit,
      maxFeePerGas: transaction.maxFeePerGas,
      maxPriorityFeePerGas: transaction.maxPriorityFeePerGas
    }, executeBatchType)
    const transactionResponse = await this.zdProvider.constructUserOpTransactionResponse(userOperation)

    // Invoke the transaction hook
    this.config.hooks?.transactionStarted?.({
      hash: transactionResponse.hash,
      from: transaction.from! as string,
      to: transaction.to! as string,
      value: transaction.value as BigNumberish || 0,
      sponsored: userOperation.paymasterAndData !== '0x',
      module: getModuleInfo(transaction)
    })

    try {
      await this.httpRpcClient.sendUserOpToBundler(userOperation)
    } catch (error: any) {
      // console.error('sendUserOpToBundler failed', error)
      throw this.unwrapError(error)
    }
    // TODO: handle errors - transaction that is "rejected" by bundler is _not likely_ to ever resolve its "wait()"
    return transactionResponse
  }

  unwrapError (errorIn: any): Error {
    if (errorIn.body != null) {
      const errorBody = JSON.parse(errorIn.body)
      let paymasterInfo: string = ''
      let failedOpMessage: string | undefined = errorBody?.error?.message
      if (failedOpMessage?.includes('FailedOp') === true) {
        // TODO: better error extraction methods will be needed
        const matched = failedOpMessage.match(/FailedOp\((.*)\)/)
        if (matched != null) {
          const split = matched[1].split(',')
          paymasterInfo = `(paymaster address: ${split[1]})`
          failedOpMessage = split[2]
        }
      }
      const error = new Error(`The bundler has failed to include UserOperation in a batch: ${failedOpMessage} ${paymasterInfo})`)
      error.stack = errorIn.stack
      return error
    }
    return errorIn
  }

  async estimateGas (transaction: Deferrable<TransactionRequest>): Promise<BigNumber> {
    const tx = await resolveProperties(this.checkTransaction(transaction))
    let userOperation: UserOperationStruct
    userOperation = await this.smartAccountAPI.createUnsignedUserOp({
      target: tx.to ?? '',
      data: tx.data?.toString() ?? '0x',
      value: tx.value,
      maxFeePerGas: tx.maxFeePerGas,
      maxPriorityFeePerGas: tx.maxPriorityFeePerGas
    })

    const gasInfo: any = await this.httpRpcClient.estimateUserOpGas({
      ...userOperation,
      // random dummy signature, because some bundlers (e.g. StackUp's)
      // require that the signature length is correct, in order to estimate
      // preverification gas properly.
      signature: '0x4046ab7d9c387d7a5ef5ca0777eded29767fd9863048946d35b3042d2f7458ff7c62ade2903503e15973a63a296313eab15b964a18d79f4b06c8c01c7028143c1c'
    })
    return BigNumber.from(gasInfo.preVerificationGas).add(BigNumber.from(gasInfo.verificationGas)).add(BigNumber.from(gasInfo.callGasLimit))
  }

  async estimateGasBatch (transaction: Deferrable<TransactionRequest>, executeBatchType: ExecuteType): Promise<BigNumber> {
    const tx = await resolveProperties(this.checkTransaction(transaction))
    let userOperation: UserOperationStruct
    userOperation = await this.smartAccountAPI.createUnsignedUserOp({
      target: tx.to ?? '',
      data: tx.data?.toString() ?? '0x',
      value: tx.value,
      maxFeePerGas: tx.maxFeePerGas,
      maxPriorityFeePerGas: tx.maxPriorityFeePerGas
    }, executeBatchType)

    const gasInfo: any = await this.httpRpcClient.estimateUserOpGas({
      ...userOperation,
      // random dummy signature, because some bundlers (e.g. StackUp's)
      // require that the signature length is correct, in order to estimate
      // preverification gas properly.
      signature: '0x4046ab7d9c387d7a5ef5ca0777eded29767fd9863048946d35b3042d2f7458ff7c62ade2903503e15973a63a296313eab15b964a18d79f4b06c8c01c7028143c1c'
    })
    return BigNumber.from(gasInfo.preVerificationGas).add(BigNumber.from(gasInfo.verificationGas)).add(BigNumber.from(gasInfo.callGasLimit))
  }

  async getUserOperationReceipt (hash: string): Promise<UserOperationReceipt> {
    return await this.httpRpcClient.getUserOperationReceipt(hash)
  }

  async verifyAllNecessaryFields (transactionRequest: TransactionRequest): Promise<void> {
    if (transactionRequest.to == null) {
      throw new Error('Missing call target')
    }
    if (transactionRequest.data == null && transactionRequest.value == null) {
      // TBD: banning no-op UserOps seems to make sense on provider level
      throw new Error('Missing call data or value')
    }
  }

  connect (provider: Provider): Signer {
    throw new Error('changing providers is not supported')
  }

  async getAddress (): Promise<string> {
    if (this.address == null) {
      this.address = await this.zdProvider.getSenderAccountAddress()
    }
    return this.address
  }

  async signMessage (message: Bytes | string): Promise<string> {
    const dataHash = ethers.utils.arrayify(ethers.utils.hashMessage(message))
    let sig = fixSignedData(await this.originalSigner.signMessage(dataHash))

    // If the account is undeployed, use ERC-6492
    if (await this.smartAccountAPI.checkAccountPhantom()) {
      const coder = new ethers.utils.AbiCoder()
      sig = coder.encode(['address', 'bytes', 'bytes'], [
        await this.smartAccountAPI.getFactoryAddress(),
        await this.smartAccountAPI.getFactoryAccountInitCode(),
        sig
      ]) + '6492649264926492649264926492649264926492649264926492649264926492' // magic suffix
    }

    return sig
  }

  async signTypedData(typedData: any): Promise<string> {
    const digest = TypedDataUtils.encodeDigest(typedData)
    return await this.signMessage(digest)
  }

  async _signTypedData(domain: any, types: any, value: any): Promise<string> {
    const message = _TypedDataEncoder.getPayload(domain, types, value)
    return await this.signTypedData(message)
  }

  async signTransaction(transaction: Deferrable<TransactionRequest>): Promise<string> {
    throw new Error('not implemented')
  }

  async signUserOperation (userOperation: UserOperationStruct): Promise<string> {
    const message = await this.smartAccountAPI.getUserOpHash(userOperation)
    return await this.originalSigner.signMessage(message)
  }

  async execBatch<A, T>(calls: Array<Call<T>>, options?: BaseAccountAPIExecBatchArgs<A>): Promise<ContractTransaction> {
    const calldata = await this.smartAccountAPI.encodeExecBatch(calls, options)
    const transaction: Deferrable<TransactionRequest> = {
      to: options?.target ?? await this.smartAccountAPI.getAccountAddress(),
      data: calldata
    }
    return await this.sendBatchTransaction(transaction, this.smartAccountAPI.hasEncodeExecuteDelegate ? ExecuteType.EXECUTE_DELEGATE : ExecuteType.EXECUTE_BATCH)
  }

  async listAssets (): Promise<AssetTransfer[]> {
    const moralisApiService = new MoralisApiService()
    const chainId = await this.getChainId()
    const address = await this.getAddress()
    const assets: AssetTransfer[] = []

    const nativeAsset = await moralisApiService.getNativeBalance(chainId, address)
    if (nativeAsset !== undefined) assets.push(nativeAsset)

    const tokenAssets = await moralisApiService.getTokenBalances(chainId, address)
    if (tokenAssets !== undefined) assets.push(...tokenAssets)

    const nftAssets = await moralisApiService.getNFTBalances(chainId, address)
    if (nftAssets !== undefined) assets.push(...nftAssets)

    return assets
  }

  async transferAllAssets (to: string, assets: AssetTransfer[], options?: BaseAccountAPIExecBatchArgs): Promise<ContractTransaction> {
    const selfAddress = await this.getAddress()
    const calls = assets.map(async asset => {
      switch (asset.assetType) {
        case AssetType.ETH:
          return {
            to,
            value: asset.amount ? asset.amount : await this.provider!.getBalance(selfAddress),
            data: '0x'
          }
        case AssetType.ERC20:
          const erc20 = getERC20Contract(this.provider!, asset.address!)
          return {
            to: asset.address!,
            value: 0,
            data: erc20.interface.encodeFunctionData('transfer', [to, asset.amount ? asset.amount : await erc20.balanceOf(selfAddress)])
          }
        case AssetType.ERC721:
          const erc721 = getERC721Contract(this.provider!, asset.address!)
          return {
            to: asset.address!,
            value: 0,
            data: erc721.interface.encodeFunctionData('transferFrom', [selfAddress, to, asset.tokenId!])
          }
        case AssetType.ERC1155:
          const erc1155 = getERC1155Contract(this.provider!, asset.address!)
          return {
            to: asset.address!,
            value: 0,
            data: erc1155.interface.encodeFunctionData('safeTransferFrom', [selfAddress, to, asset.tokenId!, asset.amount ? asset.amount : await erc1155.balanceOf(selfAddress, asset.tokenId!), '0x'])
          }
      }
    })
    const awaitedCall = await Promise.all(calls)
    return await this.execBatch(awaitedCall, options)
  }

  async transferOwnership (newOwner: string): Promise<ContractTransaction> {
    const selfAddress = await this.getAddress()
    const safe = GnosisSafe__factory.connect(selfAddress, this)

    const owners = await safe.getOwners()
    if (owners.length !== 1) {
      throw new Error('transferOwnership is only supported for single-owner safes')
    }

    // prevOwner is address(1) for single-owner safes
    const prevOwner = hexZeroPad('0x01', 20)

    return await safe.swapOwner(prevOwner, this.originalSigner.getAddress(), newOwner, {
      gasLimit: 200000
    })
  }
}<|MERGE_RESOLUTION|>--- conflicted
+++ resolved
@@ -9,16 +9,12 @@
 import { HttpRpcClient, UserOperationReceipt } from './HttpRpcClient'
 import { BaseAccountAPI, BaseAccountAPIExecBatchArgs, ExecuteType } from './BaseAccountAPI'
 import { getModuleInfo } from './types'
-<<<<<<< HEAD
-import { GnosisSafe__factory, UserOperationStruct } from '@zerodevapp/contracts'
-=======
 import { Call, encodeMultiSend, MULTISEND_ADDR } from './multisend'
 import { UserOperationStruct, GnosisSafe__factory } from '@zerodevapp/contracts'
 import { UpdateController } from './update'
 import * as constants from './constants'
 import { hexZeroPad, _TypedDataEncoder } from 'ethers/lib/utils'
 import { fixSignedData, getERC1155Contract, getERC20Contract, getERC721Contract } from './utils'
->>>>>>> bd4c9ff3
 import MoralisApiService from './services/MoralisApiService'
 import { Call } from './execBatch'
 import { fixSignedData, getERC1155Contract, getERC20Contract, getERC721Contract } from './utils'
