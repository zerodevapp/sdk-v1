import { Deferrable, defineReadOnly, resolveProperties } from '@ethersproject/properties'
import { Provider, TransactionRequest, TransactionResponse } from '@ethersproject/providers'
import { Signer } from '@ethersproject/abstract-signer'
import { TypedDataUtils } from 'ethers-eip712'

import { BigNumber, Bytes, BigNumberish, ContractTransaction, Contract, ethers } from 'ethers'
import { ZeroDevProvider } from './ZeroDevProvider'
import { ClientConfig } from './ClientConfig'
import { HttpRpcClient, UserOperationReceipt } from './HttpRpcClient'
import { BaseAccountAPI } from './BaseAccountAPI'
import { getModuleInfo } from './types'
import { Call, encodeMultiSend, MULTISEND_ADDR } from './multisend'
import { UserOperationStruct, GnosisSafe__factory } from '@zerodevapp/contracts'
import { UpdateController } from './update'
import * as constants from './constants'
<<<<<<< HEAD
import { logTransactionReceipt } from './api'
import { hexZeroPad, _TypedDataEncoder } from 'ethers/lib/utils'
=======
import { hexZeroPad } from 'ethers/lib/utils'
>>>>>>> 5b690322
import { fixSignedData, getERC1155Contract, getERC20Contract, getERC721Contract } from './utils'
import MoralisApiService from './services/MoralisApiService'


export enum AssetType {
  ETH = 1,
  ERC20 = 2,
  ERC721 = 3,
  ERC1155 = 4,
}

export interface AssetTransfer {
  assetType: AssetType
  address?: string
  tokenId?: BigNumberish
  amount?: BigNumberish
}

export class ZeroDevSigner extends Signer {
  // TODO: we have 'erc4337provider', remove shared dependencies or avoid two-way reference
  constructor(
    readonly config: ClientConfig,
    readonly originalSigner: Signer,
    readonly zdProvider: ZeroDevProvider,
    readonly httpRpcClient: HttpRpcClient,
    readonly smartAccountAPI: BaseAccountAPI,
  ) {
    super()
    defineReadOnly(this, 'provider', zdProvider)
  }

  address?: string

  delegateCopy(): ZeroDevSigner {
    // copy the account API except with delegate mode set to true
    const delegateAccountAPI = Object.assign({}, this.smartAccountAPI)
    Object.setPrototypeOf(delegateAccountAPI, Object.getPrototypeOf(this.smartAccountAPI))
    delegateAccountAPI.delegateMode = true
    return new ZeroDevSigner(this.config, this.originalSigner, this.zdProvider, this.httpRpcClient, delegateAccountAPI)
  }

  // This one is called by Contract. It signs the request and passes in to Provider to be sent.
  async sendTransaction(transaction: Deferrable<TransactionRequest>): Promise<TransactionResponse> {
    // `populateTransaction` internally calls `estimateGas`.
    // Some providers revert if you try to call estimateGas without the wallet first having some ETH,
    // which is going to be the case here if we use paymasters.  Therefore we set the gas price to
    // 0 to ensure that estimateGas works even if the wallet has no ETH.
    if (transaction.maxFeePerGas || transaction.maxPriorityFeePerGas) {
      transaction.maxFeePerGas = 0
      transaction.maxPriorityFeePerGas = 0
    } else {
      transaction.gasPrice = 0
    }
    const tx: TransactionRequest = await this.populateTransaction(transaction)
    await this.verifyAllNecessaryFields(tx)
    let userOperation: UserOperationStruct
    userOperation = await this.smartAccountAPI.createSignedUserOp({
      target: tx.to ?? '',
      data: tx.data?.toString() ?? '0x',
      value: tx.value,
      gasLimit: tx.gasLimit,
      maxFeePerGas: tx.maxFeePerGas,
      maxPriorityFeePerGas: tx.maxPriorityFeePerGas,
    })
    const transactionResponse = await this.zdProvider.constructUserOpTransactionResponse(userOperation)

    // Invoke the transaction hook
    this.config.hooks?.transactionStarted?.({
      hash: transactionResponse.hash,
      from: tx.from!,
      to: tx.to!,
      value: tx.value || 0,
      sponsored: userOperation.paymasterAndData !== '0x',
      module: getModuleInfo(tx),
    })

    try {
      await this.httpRpcClient.sendUserOpToBundler(userOperation)
    } catch (error: any) {
      // console.error('sendUserOpToBundler failed', error)
      throw this.unwrapError(error)
    }
    // TODO: handle errors - transaction that is "rejected" by bundler is _not likely_ to ever resolve its "wait()"
    return transactionResponse
  }

  unwrapError(errorIn: any): Error {
    if (errorIn.body != null) {
      const errorBody = JSON.parse(errorIn.body)
      let paymasterInfo: string = ''
      let failedOpMessage: string | undefined = errorBody?.error?.message
      if (failedOpMessage?.includes('FailedOp') === true) {
        // TODO: better error extraction methods will be needed
        const matched = failedOpMessage.match(/FailedOp\((.*)\)/)
        if (matched != null) {
          const split = matched[1].split(',')
          paymasterInfo = `(paymaster address: ${split[1]})`
          failedOpMessage = split[2]
        }
      }
      const error = new Error(`The bundler has failed to include UserOperation in a batch: ${failedOpMessage} ${paymasterInfo})`)
      error.stack = errorIn.stack
      return error
    }
    return errorIn
  }

  async estimateGas(transaction: Deferrable<TransactionRequest>): Promise<BigNumber> {
    const tx = await resolveProperties(this.checkTransaction(transaction));
    let userOperation: UserOperationStruct
    userOperation = await this.smartAccountAPI.createUnsignedUserOp({
      target: tx.to ?? '',
      data: tx.data?.toString() ?? '0x',
      value: tx.value,
      maxFeePerGas: tx.maxFeePerGas,
      maxPriorityFeePerGas: tx.maxPriorityFeePerGas,
    })

    const gasInfo: any = await this.httpRpcClient.estimateUserOpGas({
      ...userOperation,
      // random dummy signature, because some bundlers (e.g. StackUp's)
      // require that the signature length is correct, in order to estimate
      // preverification gas properly.
      signature: '0x4046ab7d9c387d7a5ef5ca0777eded29767fd9863048946d35b3042d2f7458ff7c62ade2903503e15973a63a296313eab15b964a18d79f4b06c8c01c7028143c1c',
    })
    return BigNumber.from(gasInfo.preVerificationGas).add(BigNumber.from(gasInfo.verificationGas)).add(BigNumber.from(gasInfo.callGasLimit));
  }

  async getUserOperationReceipt(hash: string): Promise<UserOperationReceipt> {
    return this.httpRpcClient.getUserOperationReceipt(hash)
  }

  async verifyAllNecessaryFields(transactionRequest: TransactionRequest): Promise<void> {
    if (transactionRequest.to == null) {
      throw new Error('Missing call target')
    }
    if (transactionRequest.data == null && transactionRequest.value == null) {
      // TBD: banning no-op UserOps seems to make sense on provider level
      throw new Error('Missing call data or value')
    }
  }

  connect(provider: Provider): Signer {
    throw new Error('changing providers is not supported')
  }

  async getAddress(): Promise<string> {
    if (this.address == null) {
      this.address = await this.zdProvider.getSenderAccountAddress()
    }
    return this.address
  }

  async signMessage(message: Bytes | string): Promise<string> {
    const dataHash = ethers.utils.arrayify(ethers.utils.hashMessage(message))
    let sig = fixSignedData(await this.originalSigner.signMessage(dataHash))

    // If the account is undeployed, use ERC-6492
    if (await this.smartAccountAPI.checkAccountPhantom()) {
      const coder = new ethers.utils.AbiCoder()
      sig = coder.encode(['address', 'bytes', 'bytes'], [
        await this.smartAccountAPI.getFactoryAddress(),
        await this.smartAccountAPI.getFactoryAccountInitCode(),
        sig,
      ]) + '6492649264926492649264926492649264926492649264926492649264926492' // magic suffix
    }

    return sig
  }

  async signTypedData(typedData: any): Promise<string> {
    const digest = TypedDataUtils.encodeDigest(typedData)
    return await this.signMessage(digest)
  }

  async _signTypedData(domain: any, types: any, value: any): Promise<string> {
    const message = _TypedDataEncoder.getPayload(domain, types, value)
    return await this.signTypedData(message)
  }

  async signTransaction(transaction: Deferrable<TransactionRequest>): Promise<string> {
    throw new Error('not implemented')
  }

  async signUserOperation(userOperation: UserOperationStruct): Promise<string> {
    const message = await this.smartAccountAPI.getUserOpHash(userOperation)
    return await this.originalSigner.signMessage(message)
  }

  async execBatch(calls: Call[], options?: {
    gasLimit?: number
    gasPrice?: BigNumberish
    multiSendAddress?: string
  }): Promise<ContractTransaction> {
    const delegateSigner = this.delegateCopy()
    const multiSend = new Contract(options?.multiSendAddress ?? MULTISEND_ADDR, [
      'function multiSend(bytes memory transactions)',
    ], delegateSigner)

    return multiSend.multiSend(encodeMultiSend(calls), {
      gasLimit: options?.gasLimit,
      gasPrice: options?.gasPrice,
    })
  }

  async enableModule(moduleAddress: string): Promise<ContractTransaction> {
    const selfAddress = await this.getAddress()
    const safe = GnosisSafe__factory.connect(selfAddress, this)

    return safe.enableModule(moduleAddress, {
      gasLimit: 200000,
    })
  }

  // `confirm` is called when there's an update available.  If `confirm`
  // resolves to `true`, the update transaction will be sent.
  async update(confirm: () => Promise<boolean>): Promise<ContractTransaction | undefined> {
    const updateController = new UpdateController(this)
    if (await updateController.checkUpdate(constants.ACCOUNT_FACTORY_ADDRESS)) {
      if (await confirm()) {
        return updateController.update()
      }
    }
  }

  async listAssets(): Promise<AssetTransfer[]> {
    const moralisApiService = new MoralisApiService()
    const chainId = await this.getChainId()
    const address = await this.getAddress()
    const assets: AssetTransfer[] = []

    const nativeAsset = await moralisApiService.getNativeBalance(chainId, address)
    if (nativeAsset !== undefined) assets.push(nativeAsset)

    const tokenAssets = await moralisApiService.getTokenBalances(chainId, address)
    if (tokenAssets !== undefined) assets.push(...tokenAssets)

    const nftAssets = await moralisApiService.getNFTBalances(chainId, address)
    if (nftAssets !== undefined) assets.push(...nftAssets)

    return assets
  }

  async transferAllAssets(to: string, assets: AssetTransfer[], options?: {
    gasLimit?: number,
    gasPrice?: BigNumberish,
    multiSendAddress?: string
  }): Promise<ContractTransaction> {
    const selfAddress = await this.getAddress()
    const calls = assets.map(async asset => {
      switch (asset.assetType) {
        case AssetType.ETH:
          return {
            to: to,
            value: asset.amount ? asset.amount : await this.provider!.getBalance(selfAddress),
            data: '0x',
          }
        case AssetType.ERC20:
          const erc20 = getERC20Contract(this.provider!, asset.address!)
          return {
            to: asset.address!,
            value: 0,
            data: erc20.interface.encodeFunctionData('transfer', [to, asset.amount ? asset.amount : await erc20.balanceOf(selfAddress)])
          }
        case AssetType.ERC721:
          const erc721 = getERC721Contract(this.provider!, asset.address!)
          return {
            to: asset.address!,
            value: 0,
            data: erc721.interface.encodeFunctionData('transferFrom', [selfAddress, to, asset.tokenId!])
          }
        case AssetType.ERC1155:
          const erc1155 = getERC1155Contract(this.provider!, asset.address!)
          return {
            to: asset.address!,
            value: 0,
            data: erc1155.interface.encodeFunctionData('safeTransferFrom', [selfAddress, to, asset.tokenId!, asset.amount ? asset.amount : await erc1155.balanceOf(selfAddress, asset.tokenId!), '0x'])
          }
      }
    })
    const awaitedCall = await Promise.all(calls);
    return this.execBatch(awaitedCall, options);
  }

  async transferOwnership(newOwner: string): Promise<ContractTransaction> {
    const selfAddress = await this.getAddress()
    const safe = GnosisSafe__factory.connect(selfAddress, this)

    const owners = await safe.getOwners();
    if (owners.length !== 1) {
      throw new Error('transferOwnership is only supported for single-owner safes')
    }

    // prevOwner is address(1) for single-owner safes
    const prevOwner = hexZeroPad('0x01', 20);

    return safe.swapOwner(prevOwner, this.originalSigner.getAddress(), newOwner, {
      gasLimit: 200000,
    });
  }
}<|MERGE_RESOLUTION|>--- conflicted
+++ resolved
@@ -13,12 +13,7 @@
 import { UserOperationStruct, GnosisSafe__factory } from '@zerodevapp/contracts'
 import { UpdateController } from './update'
 import * as constants from './constants'
-<<<<<<< HEAD
-import { logTransactionReceipt } from './api'
 import { hexZeroPad, _TypedDataEncoder } from 'ethers/lib/utils'
-=======
-import { hexZeroPad } from 'ethers/lib/utils'
->>>>>>> 5b690322
 import { fixSignedData, getERC1155Contract, getERC20Contract, getERC721Contract } from './utils'
 import MoralisApiService from './services/MoralisApiService'
 
